<Project>
  <ItemDefinitionGroup>
    <Repository>
      <Build>true</Build>

      <!--
        Specifies the ruleset used to determine if a repo should build in a patch update, or not.
        The default is ProductChangesOnly.

        Rulesets:
          ProductChangeOnly
            Only produce new package versions if there were changes to product code.
            Examples: this is the default. Most repos should use this policy.

          CascadeVersion
            Produce new package versions if there were changes to product code, or if one of the package dependencies has updated.
            Examples: metapackages which are not top-level, but should still be used to help users get the latest transitive set of dependencies

          AlwaysUpdate
            Packages should update in every patch.
            Examples: top-level metapackages and templates.

       -->
      <PatchPolicy>ProductChangesOnly</PatchPolicy>
      <RootPath></RootPath>
    </Repository>
    <ShippedRepository>
      <Build>false</Build>
      <PatchPolicy>ProductChangesOnly</PatchPolicy>
      <RootPath></RootPath>
    </ShippedRepository>
  </ItemDefinitionGroup>

  <PropertyGroup>
    <TestsRequiredTheSharedRuntime Condition="'$(RepositoryToBuild)' == 'Templating'">true</TestsRequiredTheSharedRuntime>
  </PropertyGroup>

  <ItemGroup>
<<<<<<< HEAD
    <Repository Include="Templating" PatchPolicy="AlwaysUpdateAndCascadeVersions" />

    <!-- Test-only repos -->
    <Repository Include="AuthSamples" PatchPolicy="AlwaysUpdateAndCascadeVersions" />
=======
    <Repository Include="Scaffolding" PatchPolicy="AlwaysUpdate" />
    <Repository Include="Templating" RootPath="$(RepositoryRoot)src\Templating\" PatchPolicy="AlwaysUpdateAndCascadeVersions" />
    <Repository Include="EntityFrameworkCore" />
>>>>>>> dce7a3a1
  </ItemGroup>
</Project><|MERGE_RESOLUTION|>--- conflicted
+++ resolved
@@ -36,15 +36,6 @@
   </PropertyGroup>
 
   <ItemGroup>
-<<<<<<< HEAD
     <Repository Include="Templating" PatchPolicy="AlwaysUpdateAndCascadeVersions" />
-
-    <!-- Test-only repos -->
-    <Repository Include="AuthSamples" PatchPolicy="AlwaysUpdateAndCascadeVersions" />
-=======
-    <Repository Include="Scaffolding" PatchPolicy="AlwaysUpdate" />
-    <Repository Include="Templating" RootPath="$(RepositoryRoot)src\Templating\" PatchPolicy="AlwaysUpdateAndCascadeVersions" />
-    <Repository Include="EntityFrameworkCore" />
->>>>>>> dce7a3a1
   </ItemGroup>
 </Project>