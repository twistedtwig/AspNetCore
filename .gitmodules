--- conflicted
+++ resolved
@@ -1,17 +1,7 @@
 [submodule "modules/EntityFrameworkCore"]
-<<<<<<< HEAD
 	path = modules/EntityFrameworkCore
 	url = https://github.com/aspnet/EntityFrameworkCore.git
 	branch = release/2.2
-[submodule "modules/Scaffolding"]
-	path = modules/Scaffolding
-	url = https://github.com/aspnet/Scaffolding.git
-	branch = release/2.2
 [submodule "googletest"]
 	path = src/submodules/googletest
-	url = https://github.com/google/googletest
-=======
-       path = modules/EntityFrameworkCore
-       url = https://github.com/aspnet/EntityFrameworkCore.git
-       branch = release/2.1
->>>>>>> bb8c6fcd
+	url = https://github.com/google/googletest